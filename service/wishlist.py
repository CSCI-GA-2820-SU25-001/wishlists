--- conflicted
+++ resolved
@@ -231,11 +231,7 @@
     def find_public_wishlists(cls):
         """Return all public wishlists"""
         logger.info("Processing lookup for public wishlists ...")
-<<<<<<< HEAD
-        return cls.query.filter(cls.is_public == True).all()
-=======
         return cls.query.filter(cls.is_public.is_(True)).all()
->>>>>>> 572cb268
 
     @classmethod
     def find_private_wishlists(cls):
@@ -308,8 +304,7 @@
             "category": self.category,
             "created_at": self.created_at.isoformat() if self.created_at else None,
             "updated_at": (self.updated_at.isoformat() if self.updated_at else None),
-            "likes": self.likes
-
+            "likes": self.likes,
         }
 
     def deserialize(self, data):
@@ -331,7 +326,7 @@
             self.category = data.get("category", None)
             self.created_at = data.get("created_at", None)
             self.updated_at = data.get("updated_at", None)
-            self.likes = data.get("likes", 0) 
+            self.likes = data.get("likes", 0)
             if self.product_name is None or not isinstance(self.product_name, str):
                 raise DataValidationError(
                     "Invalid WishlistItem: product_name must be a string"
@@ -411,28 +406,18 @@
             "Processing lookup for category %s in wishlist %s...", category, wishlist_id
         )
         return cls.query.filter(
-<<<<<<< HEAD
             cls.wishlist_id == wishlist_id, cls.category == category
-=======
-            cls.wishlist_id == wishlist_id,
-            cls.category == category
->>>>>>> 572cb268
         ).all()
 
     @classmethod
     def find_by_price_range(cls, min_price, max_price, wishlist_id):
         """Return all items within a price range in a specific wishlist"""
-<<<<<<< HEAD
         logger.info(
             "Processing lookup for price range %s-%s in wishlist %s...",
             min_price,
             max_price,
             wishlist_id,
         )
-=======
-        logger.info("Processing lookup for price range %s-%s in wishlist %s...",
-                    min_price, max_price, wishlist_id)
->>>>>>> 572cb268
         query = cls.query.filter(cls.wishlist_id == wishlist_id)
 
         if min_price is not None:
@@ -445,37 +430,23 @@
         return query.all()
 
     @classmethod
-<<<<<<< HEAD
-    def find_with_filters(
-        cls,
-        wishlist_id,
-        product_name=None,
-        category=None,
-        min_price=None,
-        max_price=None,
-    ):
-=======
     def find_with_filters(cls, **filters):
->>>>>>> 572cb268
         """
         Find items with multiple filters applied
         This is the most flexible method that combines all possible filters
         """
-        wishlist_id = filters.get('wishlist_id')
+        wishlist_id = filters.get("wishlist_id")
         if not wishlist_id:
             raise ValueError("wishlist_id is required")
 
         logger.info("Processing lookup with filters in wishlist %s...", wishlist_id)
         query = cls.query.filter(cls.wishlist_id == wishlist_id)
 
-<<<<<<< HEAD
-=======
-        product_name = filters.get('product_name')
-        category = filters.get('category')
-        min_price = filters.get('min_price')
-        max_price = filters.get('max_price')
-
->>>>>>> 572cb268
+        product_name = filters.get("product_name")
+        category = filters.get("category")
+        min_price = filters.get("min_price")
+        max_price = filters.get("max_price")
+
         if product_name:
             query = query.filter(cls.product_name == product_name)
         if category:
