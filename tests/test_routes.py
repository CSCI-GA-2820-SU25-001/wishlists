######################################################################
# Copyright 2016, 2024 John J. Rofrano. All Rights Reserved.
#
# Licensed under the Apache License, Version 2.0 (the "License");
# you may not use this file except in compliance with the License.
# You may obtain a copy of the License at
#
# https://www.apache.org/licenses/LICENSE-2.0
#
# Unless required by applicable law or agreed to in writing, software
# distributed under the License is distributed on an "AS IS" BASIS,
# WITHOUT WARRANTIES OR CONDITIONS OF ANY KIND, either express or implied.
# See the License for the specific language governing permissions and
# limitations under the License.
######################################################################

"""
TestWishlist API Service Test Suite
"""

# pylint: disable=duplicate-code
import os
import logging
from decimal import Decimal
from unittest import TestCase
from wsgi import app
from service.common import status
from service.wishlist import db, Wishlist
from tests.factories import WishlistFactory, WishlistItemFactory

DATABASE_URI = os.getenv(
    "DATABASE_URI", "postgresql+psycopg://postgres:postgres@localhost:5432/testdb"
)

BASE_URL = "/wishlists"


######################################################################
#  T E S T   C A S E S
######################################################################
# pylint: disable=too-many-public-methods
class TestWishlistService(TestCase):
    """REST API Server Tests"""

    @classmethod
    def setUpClass(cls):
        """Run once before all tests"""
        app.config["TESTING"] = True
        app.config["DEBUG"] = False
        # Set up the test database
        app.config["SQLALCHEMY_DATABASE_URI"] = DATABASE_URI
        app.logger.setLevel(logging.CRITICAL)
        app.app_context().push()

    @classmethod
    def tearDownClass(cls):
        """Run once after all tests"""
        db.session.close()

    def setUp(self):
        """Runs before each test"""
        self.client = app.test_client()
        db.session.query(Wishlist).delete()  # clean up the last tests
        db.session.commit()

    def tearDown(self):
        """This runs after each test"""
        db.session.remove()

    def _create_wishlists(self, count):
        """Factory method to create wishlists in bulk via API"""
        wishlists = []
        for _ in range(count):
            wishlist = WishlistFactory()
            resp = self.client.post(BASE_URL, json=wishlist.serialize())
            self.assertEqual(
                resp.status_code,
                status.HTTP_201_CREATED,
                "Could not create test Wishlist",
            )
            new_wishlist = resp.get_json()
            wishlist.id = new_wishlist["id"]
            wishlists.append(wishlist)
        return wishlists

    ######################################################################
    #  P L A C E   T E S T   C A S E S   H E R E
    ######################################################################

    def test_index(self):
        """It should call the home page"""
        resp = self.client.get("/")
        self.assertEqual(resp.status_code, status.HTTP_200_OK)

    # ----------------------------------------------------------
    # TEST CREATE
    # ----------------------------------------------------------
    def test_create_wishlist(self):
        """It should Create a new Wishlist"""
        test_wishlist = WishlistFactory()
        logging.debug("Test Wishlist: %s", test_wishlist.serialize())
        response = self.client.post(BASE_URL, json=test_wishlist.serialize())
        self.assertEqual(response.status_code, status.HTTP_201_CREATED)

        # Make sure location header is set
        location = response.headers.get("Location", None)
        self.assertIsNotNone(location)

        # Check the data is correct
        new_wishlist = response.get_json()
        self.assertEqual(new_wishlist["name"], test_wishlist.name)
        self.assertEqual(new_wishlist["customer_id"], test_wishlist.customer_id)
        self.assertEqual(new_wishlist["description"], test_wishlist.description)
        self.assertEqual(new_wishlist["is_public"], test_wishlist.is_public)

    # ----------------------------------------------------------
    # TEST DELETE
    # ----------------------------------------------------------
    def test_delete_wishlist(self):
        """It should delete a wishlist by ID"""
        # create a wishlist
        test_wishlist = WishlistFactory()
        response = self.client.post(BASE_URL, json=test_wishlist.serialize())
        self.assertEqual(response.status_code, status.HTTP_201_CREATED)
        wishlist_id = response.get_json()["id"]

        # delete this wishlist
        delete_response = self.client.delete(f"{BASE_URL}/{wishlist_id}")
        self.assertEqual(delete_response.status_code, status.HTTP_204_NO_CONTENT)

        # check
        get_response = self.client.get(f"{BASE_URL}/{wishlist_id}")
        self.assertEqual(get_response.status_code, status.HTTP_404_NOT_FOUND)

    # ----------------------------------------------------------
    # TEST READ
    # ----------------------------------------------------------

    def test_get_wishlist(self):
        """It should retrieve a single wishlist successfully."""
        # Create a wishlist using the helper
        wishlist = self._create_wishlists(1)[0]

        # Send a GET request
        resp = self.client.get(
            f"{BASE_URL}/{wishlist.id}", content_type="application/json"
        )
        self.assertEqual(resp.status_code, status.HTTP_200_OK)

        # Validate response data
        data = resp.get_json()
        self.assertEqual(data["name"], wishlist.name)
        self.assertEqual(data["customer_id"], wishlist.customer_id)
        self.assertEqual(data["description"], wishlist.description)
        self.assertEqual(data["is_public"], wishlist.is_public)

    def test_list_all_items_in_wishlist(self):
        """It should list all items in a wishlist"""
        # Add two wishlist items to a wishlist
        wishlist = self._create_wishlists(1)[0]
        wishlist_item_list = WishlistItemFactory.create_batch(2)

        # Create item 1
        resp = self.client.post(
            f"{BASE_URL}/{wishlist.id}/items",
            json=wishlist_item_list[0].serialize(),
        )
        self.assertEqual(resp.status_code, status.HTTP_201_CREATED)

        # Create item 2
        resp = self.client.post(
            f"{BASE_URL}/{wishlist.id}/items",
            json=wishlist_item_list[1].serialize(),
        )
        self.assertEqual(resp.status_code, status.HTTP_201_CREATED)

        # Get list back and make sure we get both items
        resp = self.client.get(f"{BASE_URL}/{wishlist.id}/items")
        self.assertEqual(resp.status_code, status.HTTP_200_OK)

        data = resp.get_json()
        logging.debug(len(data), 2)

    def test_list_items_on_nonexistent_wishlist(self):
        """It should not list items for a non-existent wishlist"""
        resp = self.client.get(f"{BASE_URL}/0/items")
        self.assertEqual(resp.status_code, status.HTTP_404_NOT_FOUND)

    def test_add_wishlist_item(self):
        """It should add an item to a wishlist"""
        # Create a wishlist
        wishlist = self._create_wishlists(1)[0]
        wishlist_item = WishlistItemFactory()
        resp = self.client.post(
            f"{BASE_URL}/{wishlist.id}/items",
            json=wishlist_item.serialize(),
            content_type="application/json",
        )
        self.assertEqual(resp.status_code, status.HTTP_201_CREATED)

        location = resp.headers.get("Location", None)
        self.assertIsNotNone(location, "Location header should be set")

        data = resp.get_json()
        logging.debug("Added Wishlist Item: %s", data)
        self.assertEqual(data["wishlist_id"], wishlist.id)
        self.assertEqual(data["product_id"], wishlist_item.product_id)
        self.assertEqual(data["product_name"], wishlist_item.product_name)
        self.assertEqual(data["product_description"], wishlist_item.product_description)
        self.assertEqual(data["quantity"], wishlist_item.quantity)
        self.assertEqual(data["product_price"], str(wishlist_item.product_price))

        # Check that the location header was correct by getting it
        resp = self.client.get(location, content_type="application/json")
        self.assertEqual(resp.status_code, status.HTTP_200_OK)
        new_wishlist_item = resp.get_json()
        self.assertEqual(
            new_wishlist_item["product_id"],
            wishlist_item.product_id,
            "Product ID should match",
        )

    def test_add_item_to_nonexistent_wishlist(self):
        """It should not add an item to a non-existent wishlist"""
        item = WishlistItemFactory()
        resp = self.client.post(
            f"{BASE_URL}/0/items",
            json=item.serialize(),
            content_type="application/json",
        )
        self.assertEqual(resp.status_code, status.HTTP_404_NOT_FOUND)

    def test_get_wishlist_items(self):
        """It should Get an wishlist item from a wishlist"""
        # Create a known wishlist item
        wishlist = self._create_wishlists(1)[0]
        wishlist_item = WishlistItemFactory()
        resp = self.client.post(
            f"{BASE_URL}/{wishlist.id}/items",
            json=wishlist_item.serialize(),
            content_type="application/json",
        )
        self.assertEqual(resp.status_code, status.HTTP_201_CREATED)

        data = resp.get_json()
        logging.debug(data)
        wishlist_item_id = data["id"]

        # Retrieve it back
        resp = self.client.get(
            f"{BASE_URL}/{wishlist.id}/items/{wishlist_item_id}",
            content_type="application/json",
        )
        self.assertEqual(resp.status_code, status.HTTP_200_OK)

        data = resp.get_json()
        logging.debug("Retrieved Wishlist Item: %s", data)
        self.assertEqual(data["wishlist_id"], wishlist.id)
        self.assertEqual(data["product_id"], wishlist_item.product_id)
        self.assertEqual(data["product_name"], wishlist_item.product_name)
        self.assertEqual(data["product_description"], wishlist_item.product_description)
        self.assertEqual(data["quantity"], wishlist_item.quantity)
        self.assertEqual(data["product_price"], str(wishlist_item.product_price))

    def test_get_wishlist_item_not_found(self):
        """It should not Get an item that is not found"""
        wishlist = self._create_wishlists(1)[0]
        resp = self.client.get(
            f"{BASE_URL}/{wishlist.id}/items/0",
        )
        self.assertEqual(resp.status_code, status.HTTP_404_NOT_FOUND)

    def test_update_wishlist_item(self):
        """It should Update a wishlist item"""
        # Create a known wishlist and item
        wishlist = self._create_wishlists(1)[0]
        item = WishlistItemFactory()
        resp = self.client.post(
            f"{BASE_URL}/{wishlist.id}/items",
            json=item.serialize(),
            content_type="application/json",
        )
        self.assertEqual(resp.status_code, status.HTTP_201_CREATED)

        # Get the item data from the creation response
        data = resp.get_json()
        logging.debug("Original Wishlist Item: %s", data)
        item_id = data["id"]

        # Update the item with new data
        data["quantity"] = 10
        data["product_name"] = "A new product name"

        resp = self.client.put(
            f"{BASE_URL}/{wishlist.id}/items/{item_id}",
            json=data,
            content_type="application/json",
        )
        self.assertEqual(resp.status_code, status.HTTP_200_OK)

        # Get the updated item and check the fields
        updated_item = resp.get_json()
        self.assertEqual(updated_item["id"], item_id)
        self.assertEqual(updated_item["wishlist_id"], wishlist.id)
        self.assertEqual(updated_item["quantity"], 10)
        self.assertEqual(updated_item["product_name"], "A new product name")

    def test_delete_wishlist_item(self):
        """It should Delete a wishlist item"""
        # Create a known wishlist and item
        wishlist = self._create_wishlists(1)[0]
        item = WishlistItemFactory()
        # Add the item to the wishlist
        resp = self.client.post(
            f"{BASE_URL}/{wishlist.id}/items",
            json=item.serialize(),
            content_type="application/json",
        )
        self.assertEqual(resp.status_code, status.HTTP_201_CREATED)
        data = resp.get_json()
        item_id = data["id"]

        # Send a request to delete the item
        resp = self.client.delete(f"{BASE_URL}/{wishlist.id}/items/{item_id}")
        self.assertEqual(resp.status_code, status.HTTP_204_NO_CONTENT)

        # Verify the item is gone
        resp = self.client.get(f"{BASE_URL}/{wishlist.id}/items/{item_id}")
        self.assertEqual(resp.status_code, status.HTTP_404_NOT_FOUND)

    def test_update_wishlist_name(self):
        """It should update the wishlist name successfully."""
        # Create a wishlist using the helper
        wishlist = self._create_wishlists(1)[0]

        # Define new name
        new_name = "Updated Name"

        # Send PUT request to update the name
        resp = self.client.put(
            f"{BASE_URL}/{wishlist.id}",
            json={"name": new_name, "customer_id": wishlist.customer_id},
            content_type="application/json",
        )

        # Check the response status
        self.assertEqual(resp.status_code, status.HTTP_200_OK)

        # Validate that the name is updated in the response
        data = resp.get_json()
        self.assertEqual(data["name"], new_name)

    # ----------------------------------------------------------
    # TEST LIST
    # ----------------------------------------------------------
    def test_list_wishlists(self):
        """It should list all wishlists"""
        self._create_wishlists(3)

        # Get the list of wishlists
        resp = self.client.get(BASE_URL)
        self.assertEqual(resp.status_code, status.HTTP_200_OK)

        data = resp.get_json()
        self.assertEqual(len(data), 3)

    def test_list_wishlists_by_customer_id(self):
        """It should list wishlists filtered by customer_id"""
        # Create wishlists with different customer_ids
        wishlist1 = WishlistFactory(customer_id="customer1")
        wishlist2 = WishlistFactory(customer_id="customer2")
        self.client.post(BASE_URL, json=wishlist1.serialize())
        self.client.post(BASE_URL, json=wishlist2.serialize())

        # Filter by customer_id
        resp = self.client.get(f"{BASE_URL}?customer_id=customer1")
        self.assertEqual(resp.status_code, status.HTTP_200_OK)

        data = resp.get_json()
        self.assertEqual(len(data), 1)
        self.assertEqual(data[0]["customer_id"], "customer1")

    def test_list_wishlists_by_name(self):
        """It should list wishlists filtered by name"""
        # Create wishlists with different names
        wishlist1 = WishlistFactory(name="Special Wishlist")
        wishlist2 = WishlistFactory(name="Regular Wishlist")
        self.client.post(BASE_URL, json=wishlist1.serialize())
        self.client.post(BASE_URL, json=wishlist2.serialize())

        # Filter by name
        resp = self.client.get(f"{BASE_URL}?name=Special Wishlist")
        self.assertEqual(resp.status_code, status.HTTP_200_OK)

        data = resp.get_json()
        self.assertEqual(len(data), 1)
        self.assertEqual(data[0]["name"], "Special Wishlist")

    def test_search_items_by_product_name(self):
        """It should search for items by product name in a wishlist"""
        # Create a wishlist
        wishlist = self._create_wishlists(1)[0]

        # Create items with different names
        item1 = WishlistItemFactory(product_name="iPhone 15")
        item2 = WishlistItemFactory(product_name="Samsung Galaxy")
        item3 = WishlistItemFactory(product_name="iPhone 14")

        # Add all items to the wishlist
        for item in [item1, item2, item3]:
            resp = self.client.post(
                f"{BASE_URL}/{wishlist.id}/items",
                json=item.serialize(),
                content_type="application/json",
            )
            self.assertEqual(resp.status_code, status.HTTP_201_CREATED)

        # Search for items with "iPhone" in the name
        resp = self.client.get(f"{BASE_URL}/{wishlist.id}/items?product_name=iPhone 15")
        self.assertEqual(resp.status_code, status.HTTP_200_OK)

        data = resp.get_json()
        self.assertEqual(len(data), 1)
        self.assertEqual(data[0]["product_name"], "iPhone 15")

    def test_search_items_by_product_name_multiple_results(self):
        """It should return multiple items when multiple matches exist"""
        # Create a wishlist
        wishlist = self._create_wishlists(1)[0]

        # Create multiple items with the same name
        item1 = WishlistItemFactory(product_name="iPhone")
        item2 = WishlistItemFactory(product_name="iPhone")

        # Add items to the wishlist
        for item in [item1, item2]:
            resp = self.client.post(
                f"{BASE_URL}/{wishlist.id}/items",
                json=item.serialize(),
                content_type="application/json",
            )
            self.assertEqual(resp.status_code, status.HTTP_201_CREATED)

        # Search for items
        resp = self.client.get(f"{BASE_URL}/{wishlist.id}/items?product_name=iPhone")
        self.assertEqual(resp.status_code, status.HTTP_200_OK)

        data = resp.get_json()
        self.assertEqual(len(data), 2)
        for item in data:
            self.assertEqual(item["product_name"], "iPhone")

    def test_search_items_by_product_name_not_found(self):
        """It should return 404 when no items match the search term"""
        # Create a wishlist with some items
        wishlist = self._create_wishlists(1)[0]
        item = WishlistItemFactory(product_name="iPhone")

        resp = self.client.post(
            f"{BASE_URL}/{wishlist.id}/items",
            json=item.serialize(),
            content_type="application/json",
        )
        self.assertEqual(resp.status_code, status.HTTP_201_CREATED)

        # Search for a product that doesn't exist
        resp = self.client.get(
            f"{BASE_URL}/{wishlist.id}/items?product_name=NonExistentProduct"
        )
        self.assertEqual(resp.status_code, status.HTTP_404_NOT_FOUND)

        # Verify the error message
        data = resp.get_json()
        self.assertIn("NonExistentProduct", data["message"])

    def test_search_items_in_nonexistent_wishlist(self):
        """It should return 404 when searching in a non-existent wishlist"""
        resp = self.client.get(f"{BASE_URL}/99999/items?product_name=iPhone")
        self.assertEqual(resp.status_code, status.HTTP_404_NOT_FOUND)

    def test_search_items_empty_wishlist(self):
        """It should return 404 when searching in an empty wishlist"""
        # Create an empty wishlist
        wishlist = self._create_wishlists(1)[0]

        # Search for items in the empty wishlist
        resp = self.client.get(f"{BASE_URL}/{wishlist.id}/items?product_name=iPhone")
        self.assertEqual(resp.status_code, status.HTTP_404_NOT_FOUND)

    def test_clear_wishlist_with_items(self):
        """It should clear all items from a wishlist with items"""
        # Create a wishlist
        wishlist = self._create_wishlists(1)[0]

        # Add multiple items to the wishlist
        item1 = WishlistItemFactory()
        item2 = WishlistItemFactory()

        resp1 = self.client.post(
            f"{BASE_URL}/{wishlist.id}/items",
            json=item1.serialize(),
            content_type="application/json",
        )
        self.assertEqual(resp1.status_code, status.HTTP_201_CREATED)

        resp2 = self.client.post(
            f"{BASE_URL}/{wishlist.id}/items",
            json=item2.serialize(),
            content_type="application/json",
        )
        self.assertEqual(resp2.status_code, status.HTTP_201_CREATED)

        # Verify items were added
        resp = self.client.get(f"{BASE_URL}/{wishlist.id}/items")
        self.assertEqual(resp.status_code, status.HTTP_200_OK)
        data = resp.get_json()
        self.assertEqual(len(data), 2)

        # Clear the wishlist
        resp = self.client.post(f"{BASE_URL}/{wishlist.id}/clear")
        self.assertEqual(resp.status_code, status.HTTP_200_OK)

        # Verify response content
        data = resp.get_json()
        self.assertEqual(data["wishlist_id"], wishlist.id)
        self.assertEqual(data["items_remaining"], 0)
        self.assertIn("cleared", data["message"])

        # Verify all items are gone
        resp = self.client.get(f"{BASE_URL}/{wishlist.id}/items")
        self.assertEqual(resp.status_code, status.HTTP_200_OK)
        data = resp.get_json()
        self.assertEqual(len(data), 0)

        # Verify wishlist still exists
        resp = self.client.get(f"{BASE_URL}/{wishlist.id}")
        self.assertEqual(resp.status_code, status.HTTP_200_OK)

    def test_clear_empty_wishlist(self):
        """It should clear a wishlist that has no items"""
        # Create a wishlist with no items
        wishlist = self._create_wishlists(1)[0]

        # Verify it has no items
        resp = self.client.get(f"{BASE_URL}/{wishlist.id}/items")
        self.assertEqual(resp.status_code, status.HTTP_200_OK)
        data = resp.get_json()
        self.assertEqual(len(data), 0)

        # Clear the empty wishlist
        resp = self.client.post(f"{BASE_URL}/{wishlist.id}/clear")
        self.assertEqual(resp.status_code, status.HTTP_200_OK)

        # Verify response
        data = resp.get_json()
        self.assertEqual(data["wishlist_id"], wishlist.id)
        self.assertEqual(data["items_remaining"], 0)

        # Verify wishlist still exists
        resp = self.client.get(f"{BASE_URL}/{wishlist.id}")
        self.assertEqual(resp.status_code, status.HTTP_200_OK)

    def test_clear_nonexistent_wishlist(self):
        """It should return 404 when trying to clear a non-existent wishlist"""
        resp = self.client.post(f"{BASE_URL}/999/clear")
        self.assertEqual(resp.status_code, status.HTTP_404_NOT_FOUND)

        data = resp.get_json()
        self.assertIn("could not be found", data["message"])

    def test_clear_wishlist_method_not_allowed(self):
        """It should not allow other HTTP methods on clear endpoint"""
        wishlist = self._create_wishlists(1)[0]

        # Test GET method (should not be allowed)
        resp = self.client.get(f"{BASE_URL}/{wishlist.id}/clear")
        self.assertEqual(resp.status_code, status.HTTP_405_METHOD_NOT_ALLOWED)

        # Test PUT method (should not be allowed)
        resp = self.client.put(f"{BASE_URL}/{wishlist.id}/clear")
        self.assertEqual(resp.status_code, status.HTTP_405_METHOD_NOT_ALLOWED)

        # Test DELETE method (should not be allowed)
        resp = self.client.delete(f"{BASE_URL}/{wishlist.id}/clear")
        self.assertEqual(resp.status_code, status.HTTP_405_METHOD_NOT_ALLOWED)

    def test_filter_items_by_category(self):
        """It should filter items by category"""
        # Create a wishlist
        wishlist = self._create_wishlists(1)[0]

        # Create items with different categories
        electronics_item = WishlistItemFactory(
            category="electronics", product_name="iPhone"
        )
        food_item = WishlistItemFactory(category="food", product_name="Pizza")
        clothing_item = WishlistItemFactory(category="clothing", product_name="T-shirt")

        # Add all items to the wishlist
        for item in [electronics_item, food_item, clothing_item]:
            resp = self.client.post(
                f"{BASE_URL}/{wishlist.id}/items",
                json=item.serialize(),
                content_type="application/json",
            )
            self.assertEqual(resp.status_code, status.HTTP_201_CREATED)

        # Filter by electronics category
        resp = self.client.get(f"{BASE_URL}/{wishlist.id}/items?category=electronics")
        self.assertEqual(resp.status_code, status.HTTP_200_OK)

        data = resp.get_json()
        self.assertEqual(len(data), 1)
        self.assertEqual(data[0]["category"], "electronics")
        self.assertEqual(data[0]["product_name"], "iPhone")

    def test_filter_items_by_price_range(self):
        """It should filter items by price range"""
        # Create a wishlist
        wishlist = self._create_wishlists(1)[0]

        # Create items with different prices
        cheap_item = WishlistItemFactory(
            product_price=Decimal("50.00"), product_name="Cheap Item"
        )
        medium_item = WishlistItemFactory(
            product_price=Decimal("150.00"), product_name="Medium Item"
        )
        expensive_item = WishlistItemFactory(
            product_price=Decimal("500.00"), product_name="Expensive Item"
        )

        # Add all items to the wishlist
        for item in [cheap_item, medium_item, expensive_item]:
            resp = self.client.post(
                f"{BASE_URL}/{wishlist.id}/items",
                json=item.serialize(),
                content_type="application/json",
            )
            self.assertEqual(resp.status_code, status.HTTP_201_CREATED)

        # Filter by price range 100-200
        resp = self.client.get(
            f"{BASE_URL}/{wishlist.id}/items?min_price=100&max_price=200"
        )
        self.assertEqual(resp.status_code, status.HTTP_200_OK)

        data = resp.get_json()
        self.assertEqual(len(data), 1)
        self.assertEqual(data[0]["product_name"], "Medium Item")
        self.assertEqual(float(data[0]["product_price"]), 150.00)

    def test_filter_items_by_min_price_only(self):
        """It should filter items by minimum price only"""
        # Create a wishlist
        wishlist = self._create_wishlists(1)[0]

        # Create items with different prices
        cheap_item = WishlistItemFactory(product_price=Decimal("50.00"))
        expensive_item = WishlistItemFactory(product_price=Decimal("500.00"))

        # Add items to the wishlist
        for item in [cheap_item, expensive_item]:
            resp = self.client.post(
                f"{BASE_URL}/{wishlist.id}/items",
                json=item.serialize(),
                content_type="application/json",
            )
            self.assertEqual(resp.status_code, status.HTTP_201_CREATED)

        # Filter by minimum price 100
        resp = self.client.get(f"{BASE_URL}/{wishlist.id}/items?min_price=100")
        self.assertEqual(resp.status_code, status.HTTP_200_OK)

        data = resp.get_json()
        self.assertEqual(len(data), 1)
        self.assertEqual(float(data[0]["product_price"]), 500.00)

    def test_filter_items_by_max_price_only(self):
        """It should filter items by maximum price only"""
        # Create a wishlist
        wishlist = self._create_wishlists(1)[0]

        # Create items with different prices
        cheap_item = WishlistItemFactory(product_price=Decimal("50.00"))
        expensive_item = WishlistItemFactory(product_price=Decimal("500.00"))

        # Add items to the wishlist
        for item in [cheap_item, expensive_item]:
            resp = self.client.post(
                f"{BASE_URL}/{wishlist.id}/items",
                json=item.serialize(),
                content_type="application/json",
            )
            self.assertEqual(resp.status_code, status.HTTP_201_CREATED)

        # Filter by maximum price 100
        resp = self.client.get(f"{BASE_URL}/{wishlist.id}/items?max_price=100")
        self.assertEqual(resp.status_code, status.HTTP_200_OK)

        data = resp.get_json()
        self.assertEqual(len(data), 1)
        self.assertEqual(float(data[0]["product_price"]), 50.00)

    def test_filter_items_combined_filters(self):
        """It should filter items using multiple filters combined"""
        # Create a wishlist
        wishlist = self._create_wishlists(1)[0]

        # Create items with different attributes
        target_item = WishlistItemFactory(
            category="electronics",
            product_price=Decimal("150.00"),
            product_name="Target Item",
        )
        wrong_category = WishlistItemFactory(
            category="food",
            product_price=Decimal("150.00"),
            product_name="Wrong Category",
        )
        wrong_price = WishlistItemFactory(
            category="electronics",
            product_price=Decimal("50.00"),
            product_name="Wrong Price",
        )

        # Add all items to the wishlist
        for item in [target_item, wrong_category, wrong_price]:
            resp = self.client.post(
                f"{BASE_URL}/{wishlist.id}/items",
                json=item.serialize(),
                content_type="application/json",
            )
            self.assertEqual(resp.status_code, status.HTTP_201_CREATED)

        # Filter by both category and price range
        resp = self.client.get(
            f"{BASE_URL}/{wishlist.id}/items?category=electronics&min_price=100&max_price=200"
        )
        self.assertEqual(resp.status_code, status.HTTP_200_OK)

        data = resp.get_json()
        self.assertEqual(len(data), 1)
        self.assertEqual(data[0]["product_name"], "Target Item")
        self.assertEqual(data[0]["category"], "electronics")
        self.assertEqual(float(data[0]["product_price"]), 150.00)

    def test_filter_items_no_results(self):
        """It should return 404 when no items match the filters"""
        # Create a wishlist with some items
        wishlist = self._create_wishlists(1)[0]
        item = WishlistItemFactory(
            category="electronics", product_price=Decimal("100.00")
        )

        resp = self.client.post(
            f"{BASE_URL}/{wishlist.id}/items",
            json=item.serialize(),
            content_type="application/json",
        )
        self.assertEqual(resp.status_code, status.HTTP_201_CREATED)

        # Search for a category that doesn't exist
        resp = self.client.get(f"{BASE_URL}/{wishlist.id}/items?category=nonexistent")
        self.assertEqual(resp.status_code, status.HTTP_404_NOT_FOUND)

    def test_filter_items_invalid_price(self):
        """It should return 400 for invalid price parameters"""
        wishlist = self._create_wishlists(1)[0]

        # Test invalid min_price
        resp = self.client.get(f"{BASE_URL}/{wishlist.id}/items?min_price=invalid")
        self.assertEqual(resp.status_code, status.HTTP_400_BAD_REQUEST)

        # Test invalid max_price
        resp = self.client.get(f"{BASE_URL}/{wishlist.id}/items?max_price=not_a_number")
        self.assertEqual(resp.status_code, status.HTTP_400_BAD_REQUEST)

    def test_filter_items_min_price_no_results(self):
        """It should return 404 with min_price in error message when no items match min_price filter"""
        # Create a wishlist with low-priced items
        wishlist = self._create_wishlists(1)[0]
        cheap_item = WishlistItemFactory(product_price=Decimal("25.00"))

        resp = self.client.post(
            f"{BASE_URL}/{wishlist.id}/items",
            json=cheap_item.serialize(),
            content_type="application/json",
        )
        self.assertEqual(resp.status_code, status.HTTP_201_CREATED)

        # Search for items with min_price that won't match
        resp = self.client.get(f"{BASE_URL}/{wishlist.id}/items?min_price=100")
        self.assertEqual(resp.status_code, status.HTTP_404_NOT_FOUND)

        # Check that error message includes min_price information (correct format)
        data = resp.get_json()
        self.assertIn("min_price '100.0'", data["message"])

    def test_filter_items_max_price_no_results(self):
        """It should return 404 with max_price in error message when no items match max_price filter"""
        # Create a wishlist with expensive items
        wishlist = self._create_wishlists(1)[0]
        expensive_item = WishlistItemFactory(product_price=Decimal("500.00"))

        resp = self.client.post(
            f"{BASE_URL}/{wishlist.id}/items",
            json=expensive_item.serialize(),
            content_type="application/json",
        )
        self.assertEqual(resp.status_code, status.HTTP_201_CREATED)

        # Search for items with max_price that won't match
        resp = self.client.get(f"{BASE_URL}/{wishlist.id}/items?max_price=100")
        self.assertEqual(resp.status_code, status.HTTP_404_NOT_FOUND)

        # Check that error message includes max_price information (correct format)
        data = resp.get_json()
        self.assertIn("max_price '100.0'", data["message"])

    def test_filter_items_price_range_no_results(self):
        """It should return 404 with both price filters in error message when no items match price range"""
        # Create a wishlist with items outside the search range
        wishlist = self._create_wishlists(1)[0]
        item = WishlistItemFactory(product_price=Decimal("500.00"))

        resp = self.client.post(
            f"{BASE_URL}/{wishlist.id}/items",
            json=item.serialize(),
            content_type="application/json",
        )
        self.assertEqual(resp.status_code, status.HTTP_201_CREATED)

        # Search for items in a price range that won't match
        resp = self.client.get(
            f"{BASE_URL}/{wishlist.id}/items?min_price=50&max_price=100"
        )
        self.assertEqual(resp.status_code, status.HTTP_404_NOT_FOUND)

        # Check that error message includes both price filters (correct format)
        data = resp.get_json()
        self.assertIn("min_price '50.0'", data["message"])
        self.assertIn("max_price '100.0'", data["message"])

    def test_filter_items_combined_filters_with_prices_no_results(self):
        """It should return 404 with all filters in error message when no items match combined filters including prices"""
        # Create a wishlist with items that won't match the combined filters
        wishlist = self._create_wishlists(1)[0]
        item = WishlistItemFactory(
            category="electronics",
            product_price=Decimal("500.00"),
            product_name="iPhone",
        )

        resp = self.client.post(
            f"{BASE_URL}/{wishlist.id}/items",
            json=item.serialize(),
            content_type="application/json",
        )
        self.assertEqual(resp.status_code, status.HTTP_201_CREATED)

        # Search with combined filters that won't match
        resp = self.client.get(
            f"{BASE_URL}/{wishlist.id}/items?category=food&product_name=Pizza&min_price=10&max_price=50"
        )
        self.assertEqual(resp.status_code, status.HTTP_404_NOT_FOUND)

        # Check that error message includes all filters (correct format)
        data = resp.get_json()
        self.assertIn("category 'food'", data["message"])  # Note: space, not =
        self.assertIn("product_name 'Pizza'", data["message"])  # Note: space, not =
        self.assertIn("min_price '10.0'", data["message"])  # Note: .0 decimal
        self.assertIn("max_price '50.0'", data["message"])  # Note: .0 decimal

    def test_health_check(self):
        """It should return health status"""
        resp = self.client.get("/health")
        self.assertEqual(resp.status_code, 200)
        self.assertEqual(resp.get_json(), {"status": "OK"})

<<<<<<< HEAD
    def test_filter_wishlists_by_name(self):
        """Test filtering wishlists by name (case-insensitive, partial match)"""
        Wishlist(name="Holiday Fun", customer_id="1", is_public=True).create()
        Wishlist(name="Birthday Bash", customer_id="2", is_public=False).create()
        Wishlist(name="Holiday Shopping", customer_id="3", is_public=True).create()

        resp = self.client.get(f"{BASE_URL}?name=holiday")
        self.assertEqual(resp.status_code, status.HTTP_200_OK)
        data = resp.get_json()

        self.assertEqual(len(data), 2)
        for wishlist in data:
            self.assertIn("holiday", wishlist["name"].lower())
=======
    def test_filter_wishlists_by_is_public(self):
        """It should return Wishlists filtered by is_public value"""
        # Create one public and one private wishlist
        public_wishlist = WishlistFactory(is_public=True)
        private_wishlist = WishlistFactory(is_public=False)

        self.client.post(BASE_URL, json=public_wishlist.serialize())
        self.client.post(BASE_URL, json=private_wishlist.serialize())

        # Test filtering for public wishlists
        resp = self.client.get(f"{BASE_URL}?is_public=true")
        self.assertEqual(resp.status_code, status.HTTP_200_OK)
        data = resp.get_json()
        self.assertGreaterEqual(len(data), 1)
        for item in data:
            self.assertTrue(item["is_public"])

        # Test filtering for private wishlists
        resp = self.client.get(f"{BASE_URL}?is_public=false")
        self.assertEqual(resp.status_code, status.HTTP_200_OK)
        data = resp.get_json()
        self.assertGreaterEqual(len(data), 1)
        for item in data:
            self.assertFalse(item["is_public"])
>>>>>>> 572cb268


######################################################################
#  T E S T   S A D   P A T H S
######################################################################
class TestSadPaths(TestCase):
    """Test REST Exception Handling"""

    def setUp(self):
        """Runs before each test"""
        self.client = app.test_client()

    def test_create_wishlist_no_data(self):
        """It should not Create a Wishlist with missing data"""
        response = self.client.post(BASE_URL, json={})
        self.assertEqual(response.status_code, status.HTTP_400_BAD_REQUEST)

    def test_create_wishlist_no_content_type(self):
        """It should not Create a Wishlist with no content type"""
        response = self.client.post(BASE_URL)
        self.assertEqual(response.status_code, status.HTTP_415_UNSUPPORTED_MEDIA_TYPE)

    def test_create_wishlist_wrong_content_type(self):
        """It should not Create a Wishlist with the wrong content type"""
        response = self.client.post(BASE_URL, data="hello", content_type="text/html")
        self.assertEqual(response.status_code, status.HTTP_415_UNSUPPORTED_MEDIA_TYPE)

    def test_create_wishlist_bad_is_public(self):
        """It should not Create a Wishlist with bad is_public data"""
        test_wishlist = WishlistFactory()
        # change is_public to a string
        test_wishlist.is_public = "true"
        response = self.client.post(BASE_URL, json=test_wishlist.serialize())
        self.assertEqual(response.status_code, status.HTTP_400_BAD_REQUEST)

    def test_create_wishlist_missing_name(self):
        """It should not Create a Wishlist without name"""
        wishlist_data = {"customer_id": "customer123", "description": "Missing name"}
        response = self.client.post(BASE_URL, json=wishlist_data)
        self.assertEqual(response.status_code, status.HTTP_400_BAD_REQUEST)

    def test_create_wishlist_missing_customer_id(self):
        """It should not Create a Wishlist without customer_id"""
        wishlist_data = {"name": "Test Wishlist", "description": "Missing customer_id"}
        response = self.client.post(BASE_URL, json=wishlist_data)
        self.assertEqual(response.status_code, status.HTTP_400_BAD_REQUEST)

    def test_update_item_not_found(self):
        """It should return 404 if the item does not exist"""
        wishlist = WishlistFactory()
        wishlist.create()
        resp = self.client.put(
            f"/wishlists/{wishlist.id}/items/99999",
            json={"product_name": "test"},
            content_type="application/json",
        )
        self.assertEqual(resp.status_code, 404)
        self.assertIn(b"could not be found", resp.data)

    def test_update_item_wrong_wishlist(self):
        """It should return 404 if the item does not belong to the wishlist"""
        wishlist1 = WishlistFactory()
        wishlist1.create()
        wishlist2 = WishlistFactory()
        wishlist2.create()
        item = WishlistItemFactory(wishlist=wishlist1)
        item.create()
        resp = self.client.put(
            f"/wishlists/{wishlist2.id}/items/{item.id}",
            json=item.serialize(),
            content_type="application/json",
        )
        self.assertEqual(resp.status_code, 404)
        self.assertIn(b"could not be found in Wishlist", resp.data)

    def test_update_item_content_type(self):
        """It should return 415 if Content-Type is not application/json"""
        wishlist = WishlistFactory()
        wishlist.create()
        item = WishlistItemFactory(wishlist=wishlist)
        item.create()
        resp = self.client.put(
            f"/wishlists/{wishlist.id}/items/{item.id}",
            data="not json",
            content_type="text/plain",
        )
        self.assertEqual(resp.status_code, 415)
        self.assertIn(b"Content-Type must be application/json", resp.data)

    def test_update_wishlist_no_content_type(self):
        """It should not update a wishlist without content type"""
        wishlist = WishlistFactory()
        wishlist.create()
        resp = self.client.put(f"{BASE_URL}/{wishlist.id}")
        self.assertEqual(resp.status_code, status.HTTP_415_UNSUPPORTED_MEDIA_TYPE)

    def test_update_nonexistent_wishlist(self):
        """It should return 404 when updating a non-existent wishlist"""
        response = self.client.put(
            f"{BASE_URL}/99999",
            json={"name": "Test", "customer_id": "test"},
            content_type="application/json",
        )
        self.assertEqual(response.status_code, status.HTTP_404_NOT_FOUND)

    def test_add_item_no_content_type(self):
        """It should return 415 when adding item without content type"""
        wishlist = WishlistFactory()
        wishlist.create()
        response = self.client.post(f"{BASE_URL}/{wishlist.id}/items")
        self.assertEqual(response.status_code, status.HTTP_415_UNSUPPORTED_MEDIA_TYPE)

    def test_get_wishlist_item_wrong_wishlist(self):
        """It should return 404 when getting item from wrong wishlist"""
        # check wishlist_id match
        response = self.client.get(f"{BASE_URL}/99999/items/99999")
        self.assertEqual(response.status_code, status.HTTP_404_NOT_FOUND)

    def test_publish_wishlist(self):
        """It should publish a wishlist (set is_public to True)"""
        wishlist = WishlistFactory(is_public=False)
        wishlist.create()
        resp = self.client.post(f"{BASE_URL}/{wishlist.id}/publish")
        self.assertEqual(resp.status_code, status.HTTP_200_OK)
        data = resp.get_json()
        self.assertTrue(data["is_public"])
        self.assertIn("published", data["message"])

    def test_unpublish_wishlist(self):
        """It should unpublish a wishlist (set is_public to False)"""
        wishlist = WishlistFactory(is_public=True)
        wishlist.create()
        resp = self.client.post(f"{BASE_URL}/{wishlist.id}/unpublish")
        self.assertEqual(resp.status_code, status.HTTP_200_OK)
        data = resp.get_json()
        self.assertFalse(data["is_public"])
        self.assertIn("unpublished", data["message"])

    def test_publish_wishlist_not_found(self):
        """It should return 404 when publishing a non-existent wishlist"""
        resp = self.client.post(f"{BASE_URL}/99999/publish")
        self.assertEqual(resp.status_code, status.HTTP_404_NOT_FOUND)
        self.assertIn("could not be found", resp.get_data(as_text=True))

    def test_unpublish_wishlist_not_found(self):
        """It should return 404 when unpublishing a non-existent wishlist"""
        resp = self.client.post(f"{BASE_URL}/99999/unpublish")
        self.assertEqual(resp.status_code, status.HTTP_404_NOT_FOUND)
        self.assertIn("could not be found", resp.get_data(as_text=True))

    def test_like_wishlist_item(self):
        """It should like a wishlist item (increment likes)"""
        # Create a wishlist and add an item
        wishlist = WishlistFactory()
        wishlist.create()
        item = WishlistItemFactory(wishlist=wishlist, likes=0)
        item.create()

        # Like the item
        resp = self.client.post(f"{BASE_URL}/{wishlist.id}/items/{item.id}/like")
        self.assertEqual(resp.status_code, status.HTTP_200_OK)
        data = resp.get_json()
        self.assertEqual(data["item_id"], item.id)
        self.assertEqual(data["wishlist_id"], wishlist.id)
        self.assertEqual(data["likes"], 1)
        self.assertIn("liked", data["message"])

        # Like again to check increment
        resp = self.client.post(f"{BASE_URL}/{wishlist.id}/items/{item.id}/like")
        self.assertEqual(resp.status_code, status.HTTP_200_OK)
        data = resp.get_json()
        self.assertEqual(data["likes"], 2)

    def test_copy_wishlist(self):
        """It should copy a wishlist and all its items"""
        # Create a wishlist with items
        wishlist = WishlistFactory()
        wishlist.create()
        item1 = WishlistItemFactory(wishlist=wishlist)
        item1.create()
        item2 = WishlistItemFactory(wishlist=wishlist)
        item2.create()

        # Copy the wishlist
        resp = self.client.post(f"{BASE_URL}/{wishlist.id}/copy")
        self.assertEqual(resp.status_code, status.HTTP_201_CREATED)
        data = resp.get_json()
        self.assertIn("copied", data["message"])
        self.assertNotEqual(data["original_wishlist_id"], data["new_wishlist_id"])
        self.assertEqual(len(data["wishlist"]["wishlist_items"]), 2)
        # Ensure copied items are not the same id as original
        original_item_ids = {item1.id, item2.id}
        copied_item_ids = {item["id"] for item in data["wishlist"]["wishlist_items"]}
        self.assertTrue(copied_item_ids.isdisjoint(original_item_ids))

    def test_copy_wishlist_not_found(self):
        """It should return 404 when copying a non-existent wishlist"""
        resp = self.client.post(f"{BASE_URL}/99999/copy")
        self.assertEqual(resp.status_code, status.HTTP_404_NOT_FOUND)
        self.assertIn("could not be found", resp.get_data(as_text=True))

    def test_like_wishlist_item_not_found(self):
        """It should return 404 when liking a non-existent item"""
        wishlist = WishlistFactory()
        wishlist.create()
        resp = self.client.post(f"{BASE_URL}/{wishlist.id}/items/99999/like")
        self.assertEqual(resp.status_code, status.HTTP_404_NOT_FOUND)
        self.assertIn("could not be found", resp.get_data(as_text=True))

    def test_like_wishlist_item_wrong_wishlist(self):
        """It should return 404 when liking an item not in the wishlist"""
        wishlist1 = WishlistFactory()
        wishlist1.create()
        wishlist2 = WishlistFactory()
        wishlist2.create()
        item = WishlistItemFactory(wishlist=wishlist1)
        item.create()
        resp = self.client.post(f"{BASE_URL}/{wishlist2.id}/items/{item.id}/like")
        self.assertEqual(resp.status_code, status.HTTP_404_NOT_FOUND)
        self.assertIn("could not be found in Wishlist", resp.get_data(as_text=True))<|MERGE_RESOLUTION|>--- conflicted
+++ resolved
@@ -878,7 +878,6 @@
         self.assertEqual(resp.status_code, 200)
         self.assertEqual(resp.get_json(), {"status": "OK"})
 
-<<<<<<< HEAD
     def test_filter_wishlists_by_name(self):
         """Test filtering wishlists by name (case-insensitive, partial match)"""
         Wishlist(name="Holiday Fun", customer_id="1", is_public=True).create()
@@ -892,7 +891,7 @@
         self.assertEqual(len(data), 2)
         for wishlist in data:
             self.assertIn("holiday", wishlist["name"].lower())
-=======
+
     def test_filter_wishlists_by_is_public(self):
         """It should return Wishlists filtered by is_public value"""
         # Create one public and one private wishlist
@@ -917,7 +916,6 @@
         self.assertGreaterEqual(len(data), 1)
         for item in data:
             self.assertFalse(item["is_public"])
->>>>>>> 572cb268
 
 
 ######################################################################
